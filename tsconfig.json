{
  "compilerOptions": {
    "outDir": "out",
    "lib": ["es2015", "es2016", "es2017"],
    "module": "esnext",
    "target": "es2017",
    "importHelpers": true,
    "moduleResolution": "node",
    "sourceMap": true,
    "rootDir": "./src",
<<<<<<< HEAD
    
=======

>>>>>>> f0bdbcf0
    "strict": true /* enable all strict type-checking options */,
    "noUnusedLocals": true /* Report errors on unused locals. */,
    "noImplicitReturns": true /* Report error when not all code paths in function return a value. */,
    "noFallthroughCasesInSwitch": true /* Report errors for fallthrough cases in switch statement. */,
    "noUnusedParameters": true /* Report errors on unused parameters. */
  },
  "exclude": ["node_modules", ".vscode-test", "./stuff", "src/webviews"]
}<|MERGE_RESOLUTION|>--- conflicted
+++ resolved
@@ -8,11 +8,6 @@
     "moduleResolution": "node",
     "sourceMap": true,
     "rootDir": "./src",
-<<<<<<< HEAD
-    
-=======
-
->>>>>>> f0bdbcf0
     "strict": true /* enable all strict type-checking options */,
     "noUnusedLocals": true /* Report errors on unused locals. */,
     "noImplicitReturns": true /* Report error when not all code paths in function return a value. */,
